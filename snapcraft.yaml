--- conflicted
+++ resolved
@@ -574,23 +574,8 @@
       - "--with-dpdk=$SNAPCRAFT_STAGE/dpdk"
     after:
       - patches
-<<<<<<< HEAD
       - uca-sources
       - dpdk
-    override-build: |
-      # Apply patches
-      for patch in ${SNAPCRAFT_STAGE}/patches/openvswitch/*.patch; do
-        echo "Applying $(basename "$patch") ..."
-        patch \
-          --batch \
-          --forward \
-          --strip 1 \
-          --input "$patch"
-        echo
-      done
-      snapcraftctl build
-=======
->>>>>>> e007da2f
 
   ovs-wrapper:
     source: ./snap-wrappers/ovs
